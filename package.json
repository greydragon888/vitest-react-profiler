--- conflicted
+++ resolved
@@ -99,17 +99,11 @@
     "@commitlint/config-conventional": "20.0.0",
     "@eslint/js": "9.39.1",
     "@fast-check/vitest": "0.2.3",
-<<<<<<< HEAD
     "@size-limit/file": "11.2.0",
     "@size-limit/preset-small-lib": "11.2.0",
     "@stryker-mutator/core": "9.3.0",
     "@stryker-mutator/typescript-checker": "9.3.0",
     "@stryker-mutator/vitest-runner": "9.3.0",
-=======
-    "@stryker-mutator/core": "9.4.0",
-    "@stryker-mutator/typescript-checker": "9.4.0",
-    "@stryker-mutator/vitest-runner": "9.4.0",
->>>>>>> 30ea5b41
     "@stylistic/eslint-plugin": "5.6.1",
     "@testing-library/jest-dom": "6.9.1",
     "@testing-library/react": "16.3.0",
@@ -134,13 +128,9 @@
     "fast-check": "4.3.0",
     "husky": "9.1.7",
     "jsdom": "27.2.0",
-<<<<<<< HEAD
     "knip": "5.70.1",
-    "lint-staged": "16.2.6",
+    "lint-staged": "16.2.7",
     "markdownlint-cli": "0.46.0",
-=======
-    "lint-staged": "16.2.7",
->>>>>>> 30ea5b41
     "prettier": "3.6.2",
     "publint": "0.3.15",
     "react": "19.2.0",
@@ -150,7 +140,7 @@
     "terser": "5.44.1",
     "tsup": "8.5.1",
     "typescript": "5.9.3",
-    "typescript-eslint": "8.47.0",
+    "typescript-eslint": "8.48.0",
     "vitest": "4.0.13"
   },
   "workspaces": [
